--- conflicted
+++ resolved
@@ -207,14 +207,10 @@
 
             # Make predictions for parameters of pdfs then sample from pdfs
             raw_predictions = self.model.predict(X, self.batch_size)
-<<<<<<< HEAD
-            raw_predictions = self._loss.sample(raw_predictions, n_samples)
-=======
             raw_predictions = self._loss.sample(
                 raw_predictions,
                 n_samples=100
             )
->>>>>>> 78bf02fe
 
             # Take care of means and standard deviations
             predictions = self._unnormalize_targets(raw_predictions)
