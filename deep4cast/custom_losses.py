--- conflicted
+++ resolved
@@ -113,17 +113,9 @@
         where mean and log_var are arrays of shape (n_batch, n_steps, n_vars).
 
         """
-<<<<<<< HEAD
-        if n_samples > 1:
-            size = list(mean.shape)
-            size[0] *= n_samples
-        else:
-            size = mean.shape
-=======
         mean = np.repeat(mean, n_samples, axis=0)
         std = np.repeat(np.exp(0.5 * log_var), n_samples, axis=0)
         size = mean.shape
->>>>>>> 78bf02fe
 
         samples = np.random.standard_normal(size=size)
 
@@ -190,17 +182,9 @@
         where mean and log_var are arrays of shape (n_batch, n_steps, n_vars).
 
         """
-<<<<<<< HEAD
-        if n_samples > 1:
-            size = list(mean.shape)
-            size[0] *= n_samples
-        else:
-            size = mean.shape
-=======
         mean = np.repeat(mean, n_samples, axis=0)
         std = np.repeat(np.exp(0.5 * log_var), n_samples, axis=0)
         size = mean.shape
->>>>>>> 78bf02fe
 
         samples = np.random.standard_t(self.nu, size=size)
 
